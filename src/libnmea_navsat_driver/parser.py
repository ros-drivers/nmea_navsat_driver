# Software License Agreement (BSD License)
#
# Copyright (c) 2013, Eric Perko
# All rights reserved.
#
# Redistribution and use in source and binary forms, with or without
# modification, are permitted provided that the following conditions
# are met:
#
#  * Redistributions of source code must retain the above copyright
#    notice, this list of conditions and the following disclaimer.
#  * Redistributions in binary form must reproduce the above
#    copyright notice, this list of conditions and the following
#    disclaimer in the documentation and/or other materials provided
#    with the distribution.
#  * Neither the names of the authors nor the names of their
#    affiliated organizations may be used to endorse or promote products derived
#    from this software without specific prior written permission.
#
# THIS SOFTWARE IS PROVIDED BY THE COPYRIGHT HOLDERS AND CONTRIBUTORS
# "AS IS" AND ANY EXPRESS OR IMPLIED WARRANTIES, INCLUDING, BUT NOT
# LIMITED TO, THE IMPLIED WARRANTIES OF MERCHANTABILITY AND FITNESS
# FOR A PARTICULAR PURPOSE ARE DISCLAIMED. IN NO EVENT SHALL THE
# COPYRIGHT OWNER OR CONTRIBUTORS BE LIABLE FOR ANY DIRECT, INDIRECT,
# INCIDENTAL, SPECIAL, EXEMPLARY, OR CONSEQUENTIAL DAMAGES (INCLUDING,
# BUT NOT LIMITED TO, PROCUREMENT OF SUBSTITUTE GOODS OR SERVICES;
# LOSS OF USE, DATA, OR PROFITS; OR BUSINESS INTERRUPTION) HOWEVER
# CAUSED AND ON ANY THEORY OF LIABILITY, WHETHER IN CONTRACT, STRICT
# LIABILITY, OR TORT (INCLUDING NEGLIGENCE OR OTHERWISE) ARISING IN
# ANY WAY OUT OF THE USE OF THIS SOFTWARE, EVEN IF ADVISED OF THE
# POSSIBILITY OF SUCH DAMAGE.

import re
import time
import calendar
import math
import logging
logger = logging.getLogger('rosout')


def safe_float(field):
    try:
        return float(field)
    except ValueError:
        return float('NaN')


def safe_int(field):
    try:
        return int(field)
    except ValueError:
        return 0


def convert_latitude(field):
    return safe_float(field[0:2]) + safe_float(field[2:]) / 60.0


def convert_longitude(field):
    return safe_float(field[0:3]) + safe_float(field[3:]) / 60.0


def convert_time(nmea_utc):
    # Get current time in UTC for date information
    utc_struct = time.gmtime()  # immutable, so cannot modify this one
    utc_list = list(utc_struct)
    # If one of the time fields is empty, return NaN seconds
    if not nmea_utc[0:2] or not nmea_utc[2:4] or not nmea_utc[4:6]:
        return float('NaN')
    else:
        hours = int(nmea_utc[0:2])
        minutes = int(nmea_utc[2:4])
        seconds = int(nmea_utc[4:6])
        utc_list[3] = hours
        utc_list[4] = minutes
        utc_list[5] = seconds
        unix_time = calendar.timegm(tuple(utc_list))
        return unix_time


def convert_status_flag(status_flag):
    if status_flag == "A":
        return True
    elif status_flag == "V":
        return False
    else:
        return False


def convert_knots_to_mps(knots):
    return safe_float(knots) * 0.514444444444


# Need this wrapper because math.radians doesn't auto convert inputs
def convert_deg_to_rads(degs):
    return math.radians(safe_float(degs))

"""Format for this is a sentence identifier (e.g. "GGA") as the key, with a
tuple of tuples where each tuple is a field name, conversion function and index
into the split sentence"""
parse_maps = {
    "GGA": [
        ("fix_type", int, 6),
        ("latitude", convert_latitude, 2),
        ("latitude_direction", str, 3),
        ("longitude", convert_longitude, 4),
        ("longitude_direction", str, 5),
        ("altitude", safe_float, 9),
        ("mean_sea_level", safe_float, 11),
        ("hdop", safe_float, 8),
        ("num_satellites", safe_int, 7),
        ("utc_time", convert_time, 1),
        ],
    "RMC": [
        ("utc_time", convert_time, 1),
        ("fix_valid", convert_status_flag, 2),
        ("latitude", convert_latitude, 3),
        ("latitude_direction", str, 4),
        ("longitude", convert_longitude, 5),
        ("longitude_direction", str, 6),
        ("speed", convert_knots_to_mps, 7),
        ("true_course", convert_deg_to_rads, 8),
        ]
    }


def parse_nmea_sentence(nmea_sentence):
    # Check for a valid nmea sentence
<<<<<<< HEAD
    if not re.match('^\$(GP|GN|GL|GA|II|IN|GB|BD|QZ).*\*[0-9A-Fa-f]{2}$', nmea_sentence):
=======
    if not re.match('(^\$GP|^\$GN|^\$GL).*\*[0-9A-Fa-f]{2}$', nmea_sentence):
>>>>>>> 904ea247
        logger.debug("Regex didn't match, sentence not valid NMEA? Sentence was: %s"
                     % repr(nmea_sentence))
        return False
    fields = [field.strip(',') for field in nmea_sentence.split(',')]

    # Ignore the $ and talker ID portions (e.g. GP)
    sentence_type = fields[0][3:]

    if not sentence_type in parse_maps:
        logger.debug("Sentence type %s not in parse map, ignoring."
                     % repr(sentence_type))
        return False

    parse_map = parse_maps[sentence_type]

    parsed_sentence = {}
    for entry in parse_map:
        parsed_sentence[entry[0]] = entry[1](fields[entry[2]])

    return {sentence_type: parsed_sentence}<|MERGE_RESOLUTION|>--- conflicted
+++ resolved
@@ -126,11 +126,8 @@
 
 def parse_nmea_sentence(nmea_sentence):
     # Check for a valid nmea sentence
-<<<<<<< HEAD
+    
     if not re.match('^\$(GP|GN|GL|GA|II|IN|GB|BD|QZ).*\*[0-9A-Fa-f]{2}$', nmea_sentence):
-=======
-    if not re.match('(^\$GP|^\$GN|^\$GL).*\*[0-9A-Fa-f]{2}$', nmea_sentence):
->>>>>>> 904ea247
         logger.debug("Regex didn't match, sentence not valid NMEA? Sentence was: %s"
                      % repr(nmea_sentence))
         return False
